--- conflicted
+++ resolved
@@ -42,11 +42,7 @@
       include_package_data=True,
       py_modules=['GPflow.__init__'],
       test_suite='testing',
-<<<<<<< HEAD
-      install_requires=['numpy>=1.9', 'scipy>=0.16', 'tensorflow>=0.8.0'],
-=======
       install_requires=['numpy>=1.9', 'scipy>=0.16', 'tensorflow>=0.10.0rc0'],
->>>>>>> 63bb4843
       classifiers=['License :: OSI Approved :: BSD License',
                    'Natural Language :: English',
                    'Operating System :: MacOS :: MacOS X',
