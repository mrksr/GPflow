# Copyright 2016 Valentine Svensson, James Hensman, alexggmatthews
#
# Licensed under the Apache License, Version 2.0 (the "License");
# you may not use this file except in compliance with the License.
# You may obtain a copy of the License at
#
# http://www.apache.org/licenses/LICENSE-2.0
#
# Unless required by applicable law or agreed to in writing, software
# distributed under the License is distributed on an "AS IS" BASIS,
# WITHOUT WARRANTIES OR CONDITIONS OF ANY KIND, either express or implied.
# See the License for the specific language governing permissions and
# limitations under the License.


from .tf_wraps import eye
import tensorflow as tf
from .scoping import NameScoped
<<<<<<< HEAD
from .settings import jitter
=======
from ._settings import settings
>>>>>>> b75ac864


@NameScoped("conditional")
def conditional(Xnew, X, kern, f, full_cov=False, q_sqrt=None, whiten=False):
    """
    Given F, representing the GP at the points X, produce the mean and
    (co-)variance of the GP at the points Xnew.

    Additionally, there my be Gaussian uncertainty about F as represented by
    q_sqrt. In this case `f` represents the mean of the distribution and
    q_sqrt the square-root of the covariance.

    Additionally, the GP may have been centered (whitened) so that
        p(v) = N( 0, I)
        f = L v
    thus
        p(f) = N(0, LL^T) = N(0, K).
    In this case 'f' represents the values taken by v.

    The method can either return the diagonals of the covariance matrix for
    each output of the full covariance matrix (full_cov).

    We assume K independent GPs, represented by the columns of f (and the
    last dimension of q_sqrt).

     - Xnew is a data matrix, size N x D
     - X are data points, size M x D
     - kern is a GPflow kernel
     - f is a data matrix, M x K, representing the function values at X, for K functions.
     - q_sqrt (optional) is a matrix of standard-deviations or Cholesky
       matrices, size M x K or M x M x K
     - whiten (optional) is a boolean: whether to whiten the representation
       as described above.

    These functions are now considered deprecated, subsumed into this one:
        gp_predict
        gaussian_gp_predict
        gp_predict_whitened
        gaussian_gp_predict_whitened

    """

    # compute kernel stuff
    num_data = tf.shape(X)[0]
    Kmn = kern.K(X, Xnew)
<<<<<<< HEAD
    Kmm = kern.K(X) + eye(num_data) * jitter
=======
    Kmm = kern.K(X) + eye(num_data) * settings.numerics.jitter_level
>>>>>>> b75ac864
    Lm = tf.cholesky(Kmm)

    # Compute the projection matrix A
    A = tf.matrix_triangular_solve(Lm, Kmn, lower=True)

    # compute the covariance due to the conditioning
    if full_cov:
        fvar = kern.K(Xnew) - tf.matmul(A, A, transpose_a=True)
        shape = tf.pack([tf.shape(f)[1], 1, 1])
    else:
        fvar = kern.Kdiag(Xnew) - tf.reduce_sum(tf.square(A), 0)
        shape = tf.pack([tf.shape(f)[1], 1])
    fvar = tf.tile(tf.expand_dims(fvar, 0), shape)  # D x N x N or D x N

    # another backsubstitution in the unwhitened case
    if not whiten:
        A = tf.matrix_triangular_solve(tf.transpose(Lm), A, lower=False)

    # construct the conditional mean
    fmean = tf.matmul(tf.transpose(A), f)

    if q_sqrt is not None:
        if q_sqrt.get_shape().ndims == 2:
            LTA = A * tf.expand_dims(tf.transpose(q_sqrt), 2)  # D x M x N
        elif q_sqrt.get_shape().ndims == 3:
            L = tf.batch_matrix_band_part(tf.transpose(q_sqrt, (2, 0, 1)), -1, 0)  # D x M x M
            A_tiled = tf.tile(tf.expand_dims(A, 0), tf.pack([tf.shape(f)[1], 1, 1]))
            LTA = tf.batch_matmul(L, A_tiled, adj_x=True)  # D x M x N
        else:  # pragma: no cover
            raise ValueError("Bad dimension for q_sqrt: %s" %
                             str(q_sqrt.get_shape().ndims))
        if full_cov:
            fvar = fvar + tf.batch_matmul(LTA, LTA, adj_x=True)  # D x N x N
        else:
            fvar = fvar + tf.reduce_sum(tf.square(LTA), 1)  # D x N
    fvar = tf.transpose(fvar)  # N x D or N x N x D

    return fmean, fvar


import warnings


def gp_predict(Xnew, X, kern, F, full_cov=False):
    warnings.warn('gp_predict is deprecated: use conditonal(...) instead',
                  DeprecationWarning)
    return conditional(Xnew, X, kern, F,
                       full_cov=full_cov, q_sqrt=None, whiten=False)


def gaussian_gp_predict(Xnew, X, kern, q_mu, q_sqrt, num_columns,
                        full_cov=False):
    warnings.warn('gp_predict is deprecated: use conditonal(...) instead',
                  DeprecationWarning)
    return conditional(Xnew, X, kern, q_mu,
                       full_cov=full_cov, q_sqrt=q_sqrt, whiten=False)


def gaussian_gp_predict_whitened(Xnew, X, kern, q_mu, q_sqrt, num_columns,
                                 full_cov=False):
    warnings.warn('gp_predict is deprecated: use conditonal(...) instead',
                  DeprecationWarning)
    return conditional(Xnew, X, kern, q_mu,
                       full_cov=full_cov, q_sqrt=q_sqrt, whiten=True)


def gp_predict_whitened(Xnew, X, kern, V, full_cov=False):
    warnings.warn('gp_predict is deprecated: use conditonal(...) instead',
                  DeprecationWarning)
    return conditional(Xnew, X, kern, V,
                       full_cov=full_cov, q_sqrt=None, whiten=True)<|MERGE_RESOLUTION|>--- conflicted
+++ resolved
@@ -16,11 +16,7 @@
 from .tf_wraps import eye
 import tensorflow as tf
 from .scoping import NameScoped
-<<<<<<< HEAD
-from .settings import jitter
-=======
 from ._settings import settings
->>>>>>> b75ac864
 
 
 @NameScoped("conditional")
@@ -66,11 +62,7 @@
     # compute kernel stuff
     num_data = tf.shape(X)[0]
     Kmn = kern.K(X, Xnew)
-<<<<<<< HEAD
-    Kmm = kern.K(X) + eye(num_data) * jitter
-=======
     Kmm = kern.K(X) + eye(num_data) * settings.numerics.jitter_level
->>>>>>> b75ac864
     Lm = tf.cholesky(Kmm)
 
     # Compute the projection matrix A
